--- conflicted
+++ resolved
@@ -151,12 +151,8 @@
         "//src/main/java/com/code_intelligence/jazzer/agent:__pkg__",
         "//src/main/java/com/code_intelligence/jazzer/driver:__subpackages__",
         "//src/main/java/com/code_intelligence/jazzer/junit:__pkg__",
-<<<<<<< HEAD
         "//src/test/java/com/code_intelligence/jazzer/android:__pkg__",
-        "//src/test/java/com/code_intelligence/jazzer/driver:__pkg__",
-=======
         "//src/test/java/com/code_intelligence/jazzer/driver:__subpackages__",
->>>>>>> 1ba2ae03
     ],
     deps = [
         "//src/main/java/com/code_intelligence/jazzer:constants",
