/*
 * Copyright 2022 Code Intelligence GmbH
 *
 * Licensed under the Apache License, Version 2.0 (the "License");
 * you may not use this file except in compliance with the License.
 * You may obtain a copy of the License at
 *
 *      http://www.apache.org/licenses/LICENSE-2.0
 *
 * Unless required by applicable law or agreed to in writing, software
 * distributed under the License is distributed on an "AS IS" BASIS,
 * WITHOUT WARRANTIES OR CONDITIONS OF ANY KIND, either express or implied.
 * See the License for the specific language governing permissions and
 * limitations under the License.
 */

package com.code_intelligence.jazzer.driver;

import static com.code_intelligence.jazzer.Constants.JAZZER_VERSION;
import static com.code_intelligence.jazzer.driver.OptParser.boolSetting;
import static com.code_intelligence.jazzer.driver.OptParser.stringListSetting;
import static com.code_intelligence.jazzer.driver.OptParser.stringSetting;
import static com.code_intelligence.jazzer.driver.OptParser.uint64Setting;
import static java.lang.System.exit;

import com.code_intelligence.jazzer.utils.Log;
import java.util.List;
import java.util.Map;

/**
 * Static options that determine the runtime behavior of the fuzzer, set via Java properties.
 *
 * <p>Each option corresponds to a command-line argument of the driver of the same name.
 *
 * <p>Every public field should be deeply immutable.
 */
public final class Opt {
  static {
    if (Opt.class.getClassLoader() == null) {
      throw new IllegalStateException("Opt should not be loaded in the bootstrap class loader");
    }
  }

  static {
    // The following arguments are interpreted by the native launcher only. They do appear in the
    // help text, but aren't read by the driver.
    stringListSetting("additional_jvm_args",
        "Additional arguments to pass to the JVM (separator can be escaped with '\\', native launcher only)");
    stringListSetting("jvm_args",
        "Arguments to pass to the JVM (separator can be escaped with '\\', native launcher only)");
  }

  public static final OptItem<List<String>> additionalClassesExcludes =
      stringListSetting("additional_classes_excludes",
          "Glob patterns matching names of classes from Java that are not in your jar file, "
              + "but may be included in your program");
  public static final OptItem<String> agentPath = stringSetting(
      "agent_path", "", "Custom path to jazzer_agent_deploy.jar (native launcher only)");
  public static final OptItem<String> androidBootclassClassesOverrides = stringSetting(
      "android_bootpath_classes_overrides", "",
      "Used for fuzzing classes loaded in through the bootstrap class loader on Android. Full path to jar file with the instrumented versions of the classes you want to override.");
  public static final OptItem<String> androidInitOptions = stringSetting("android_init_options", "",
      "Which libraries to use when initializing ART (native launcher only)");
  public static final OptItem<String> autofuzz = stringSetting("autofuzz", "",
      "Fully qualified reference (optionally with a Javadoc-style signature) to a "
          + "method on the class path to be fuzzed with automatically generated arguments "
          + "(examples: java.lang.System.out::println, java.lang.String::new(byte[]))");
  public static final OptItem<Boolean> asan = boolSetting(
      "asan", false, "Allow fuzzing of native libraries compiled with '-fsanitize=address'");
  public static final OptItem<List<String>> autofuzzIgnore = stringListSetting("autofuzz_ignore",
      ',', "Fully qualified names of exception classes to ignore during fuzzing");
  public static final OptItem<String> coverageDump = stringSetting("coverage_dump", "",
      "Path to write a JaCoCo .exec file to when the fuzzer exits (if non-empty)");
  public static final OptItem<String> coverageReport = stringSetting("coverage_report", "",
      "Path to write a human-readable coverage report to when the fuzzer exits (if non-empty)");
  public static final OptItem<List<String>> cp =
      stringListSetting("cp", "The class path to use for fuzzing (native launcher only)");
  public static final OptItem<List<String>> customHookExcludes = OptParser.stringListSetting(
      "custom_hook_excludes",
      "Glob patterns matching names of classes that should not be instrumented with hooks (custom and built-in)");
  public static final OptItem<List<String>> customHooks =
      stringListSetting("custom_hooks", "Names of classes to load custom hooks from");
  public static final OptItem<List<String>> customHookIncludes =
      OptParser.stringListSetting("custom_hook_includes",
          "Glob patterns matching names of classes to instrument with hooks (custom and built-in)");
  public static final OptItem<Boolean> dedup =
      boolSetting("dedup", true, "Compute and print a deduplication token for every finding");
  public static final OptItem<List<String>> disabledHooks = stringListSetting("disabled_hooks",
      "Names of classes from which hooks (custom or built-in) should not be loaded from");
  public static final OptItem<String> dumpClassesDir = stringSetting(
      "dump_classes_dir", "", "Directory to dump instrumented .class files into (if non-empty)");
  public static final OptItem<Boolean> experimentalMutator =
      boolSetting("experimental_mutator", false, "Use an experimental structured mutator");
  public static final OptItem<Long> experimentalCrossOverFrequency = uint64Setting(
      "experimental_cross_over_frequency", 100,
      "(Used in experimental mutator) Frequency of cross-over mutations actually being executed "
          + "when the cross-over function is picked by the underlying fuzzing engine (~1/2 of all mutations), "
          + "other invocations perform type specific mutations via the experimental mutator. "
          + "(0 = disabled, 1 = every call, 2 = every other call, etc.).");
  public static final OptItem<Boolean> fuzzNative = boolSetting("native", false,
      "Allow fuzzing of native libraries compiled with '-fsanitize=fuzzer' (implied by --asan and --ubsan)");
  public static final OptItem<Boolean> hooks = boolSetting(
      "hooks", true, "Apply fuzzing instrumentation (use 'trace' for finer-grained control)");
  public static final OptItem<Boolean> hwasan =
      boolSetting("hwasan", false, "Allow fuzzing of native libraries compiled with hwasan");
  public static final OptItem<String> idSyncFile = stringSetting("id_sync_file", "",
      "A file used by Jazzer subprocesses to coordinate coverage instrumented. If not set, "
          + "Jazzer will create a temporary file and pass it to subprocesses.");
  public static final OptItem<List<String>> ignore = stringListSetting("ignore", ',',
      "Hex strings representing deduplication tokens of findings that should be ignored");
  public static final OptItem<List<String>> instrumentationExcludes =
      OptParser.stringListSetting("instrumentation_excludes",
          "Glob patterns matching names of classes that should not be instrumented for fuzzing");
  public static final OptItem<List<String>> instrumentationIncludes =
      OptParser.stringListSetting("instrumentation_includes",
          "Glob patterns matching names of classes to instrument for fuzzing");
  public static final OptItem<Long> keepGoing = uint64Setting(
      "keep_going", 1, "Number of distinct findings after which the fuzzer should stop");
  public static final OptItem<String> reproducerPath = stringSetting("reproducer_path", ".",
      "Directory in which stand-alone Java reproducers are stored for each finding");
  public static final OptItem<List<String>> targetArgs = stringListSetting(
      "target_args", ' ', "Arguments to pass to the fuzz target's fuzzerInitialize method");
  public static final OptItem<String> targetClass = stringSetting("target_class", "",
      "Fully qualified name of the fuzz target class (required unless --autofuzz is specified)");
  // Used to disambiguate between multiple methods annotated with @FuzzTest in the target class.
  public static final OptItem<String> targetMethod = stringSetting("target_method", "",
      "The name of the @FuzzTest to execute in the class specified by --target_class");
  public static final OptItem<List<String>> trace = stringListSetting("trace",
      "Types of instrumentation to apply: cmp, cov, div, gep (disabled by default), indir, native");
  public static final OptItem<Boolean> ubsan = boolSetting(
      "ubsan", false, "Allow fuzzing of native libraries compiled with '-fsanitize=undefined'");

  // Internal options:

<<<<<<< HEAD
  // Default to false if hooks is false to mimic the original behavior of the native fuzz target
  // runner, but still support hooks = false && dedup = true.
  public static final boolean dedup =
      boolSetting("dedup", hooks, "Compute and print a deduplication token for every finding");

  public static final String androidBootclassClassesOverrides = stringSetting(
      "android_bootpath_classes_overrides", null,
      "Used for fuzzing classes loaded in through the bootstrap class loader on Android. Full path to jar file with the instrumented versions of the classes you want to override.");
=======
  // Whether this is a subprocess created by libFuzzer's `-merge` mode.
  public static final OptItem<Boolean> mergeInner = boolSetting("merge_inner", false, null);
>>>>>>> bf75f709

  // Whether hook instrumentation should add a check for JazzerInternal#hooksEnabled before
  // executing hooks. Used to disable hooks during non-fuzz JUnit tests.
  public static final OptItem<Boolean> conditionalHooks =
      boolSetting("conditional_hooks", false, null);

  // Special driver options:

  private static final OptItem<Boolean> help =
      boolSetting("help", false, "Show this list of all available arguments");
  public static final OptItem<List<String>> instrumentOnly = stringListSetting("instrument_only",
      ',', "Comma separated list of jar files to instrument. No fuzzing is performed.");
  private static final OptItem<Boolean> version =
      boolSetting("version", false, "Print version information");

  public static void registerAndValidateCommandLineArgs(List<Map.Entry<String, String>> cliArgs) {
    OptParser.registerAndValidateCommandLineArgs(cliArgs);
  }

  public static void handleHelpAndVersionArgs() {
    if (help.get()) {
      Log.println(OptParser.getHelpText());
      exit(0);
    }
    if (version.get()) {
      Log.println("Jazzer v" + JAZZER_VERSION);
      exit(0);
    }
  }
}<|MERGE_RESOLUTION|>--- conflicted
+++ resolved
@@ -131,20 +131,8 @@
       "ubsan", false, "Allow fuzzing of native libraries compiled with '-fsanitize=undefined'");
 
   // Internal options:
-
-<<<<<<< HEAD
-  // Default to false if hooks is false to mimic the original behavior of the native fuzz target
-  // runner, but still support hooks = false && dedup = true.
-  public static final boolean dedup =
-      boolSetting("dedup", hooks, "Compute and print a deduplication token for every finding");
-
-  public static final String androidBootclassClassesOverrides = stringSetting(
-      "android_bootpath_classes_overrides", null,
-      "Used for fuzzing classes loaded in through the bootstrap class loader on Android. Full path to jar file with the instrumented versions of the classes you want to override.");
-=======
   // Whether this is a subprocess created by libFuzzer's `-merge` mode.
   public static final OptItem<Boolean> mergeInner = boolSetting("merge_inner", false, null);
->>>>>>> bf75f709
 
   // Whether hook instrumentation should add a check for JazzerInternal#hooksEnabled before
   // executing hooks. Used to disable hooks during non-fuzz JUnit tests.
