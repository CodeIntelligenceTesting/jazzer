--- conflicted
+++ resolved
@@ -94,7 +94,7 @@
     }
     // No native fuzzing has been requested, fuzz in the current process.
     if (!fuzzNative) {
-      if (isAndroid()) {
+      if (IS_ANDROID) {
         final String initOptions = getAndroidRuntimeOptions();
         AndroidRuntime.initialize(initOptions);
       }
@@ -216,13 +216,8 @@
     }
     char shellQuote = isPosixOrAndroid() ? '\'' : '"';
     String launcherTemplate;
-<<<<<<< HEAD
-    if (isAndroid()) {
-      launcherTemplate = "#!/system/bin/env sh\n%s \n%s $@\n";
-=======
     if (IS_ANDROID) {
       launcherTemplate = "#!/system/bin/env sh\n%s $@\n";
->>>>>>> 1ba2ae03
     } else if (isPosix()) {
       launcherTemplate = "#!/usr/bin/env sh\n%s $@\n";
     } else {
@@ -250,14 +245,10 @@
     // argv0 is printed by libFuzzer during reproduction, so have the launcher basename contain
     // "jazzer".
     Path launcher;
-<<<<<<< HEAD
     String launcherContent;
-    if (isAndroid()) {
+    if (IS_ANDROID) {
       String exportCommand = AndroidRuntime.getClassPathsCommand();
       launcherContent = String.format(launcherTemplate, exportCommand, invocation);
-=======
-    if (IS_ANDROID) {
->>>>>>> 1ba2ae03
       launcher = Files.createTempFile(
           Paths.get("/data/local/tmp/"), "jazzer-", launcherExtension, launcherScriptAttributes);
     } else {
@@ -272,13 +263,9 @@
 
   private static Path javaBinary() {
     String javaBinaryName;
-<<<<<<< HEAD
-    if (isPosix()) {
-=======
     if (IS_ANDROID) {
       javaBinaryName = "dalvikvm";
     } else if (isPosix()) {
->>>>>>> 1ba2ae03
       javaBinaryName = "java";
     } else {
       javaBinaryName = "java.exe";
@@ -304,15 +291,10 @@
         // Presumably, this issue is caused by codesigning and the exec helper missing the
         // entitlements required for library insertion.
         "-Djdk.attach.allowAttachSelf=true", Jazzer.class.getName());
-<<<<<<< HEAD
-=======
-
     if (IS_ANDROID) {
       // ManagementFactory wont work with Android
       return stream;
     }
-
->>>>>>> 1ba2ae03
     return Stream.concat(ManagementFactory.getRuntimeMXBean().getInputArguments().stream(), stream);
   }
 
