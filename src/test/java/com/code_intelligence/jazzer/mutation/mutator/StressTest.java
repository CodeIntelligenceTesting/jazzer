--- conflicted
+++ resolved
@@ -229,10 +229,7 @@
             manyDistinctElements()),
         arguments(new TypeHolder<@NotNull MessageMapField3>() {}.annotatedType(),
             "{Builder.Map<String,{Builder.Map<Integer,String>} -> Message>} -> Message",
-<<<<<<< HEAD
-            distinctElementsRatio(0.45), distinctElementsRatio(0.45)));
-=======
-            manyDistinctElements(), manyDistinctElements()),
+            distinctElementsRatio(0.45), distinctElementsRatio(0.45)),
         arguments(new TypeHolder<@NotNull DoubleField3>() {}.annotatedType(),
             "{Builder.Double} -> Message", manyDistinctElements(), distinctElementsRatio(0.99)),
         arguments(new TypeHolder<@NotNull RepeatedDoubleField3>() {}.annotatedType(),
@@ -243,7 +240,6 @@
         arguments(new TypeHolder<@NotNull RepeatedFloatField3>() {}.annotatedType(),
             "{Builder via List<Float>} -> Message", manyDistinctElements(),
             distinctElementsRatio(0.99)));
->>>>>>> 925949de
   }
 
   @SafeVarargs
