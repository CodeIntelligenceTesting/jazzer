--- conflicted
+++ resolved
@@ -36,7 +36,6 @@
 )
 
 java_fuzz_target_test(
-<<<<<<< HEAD
     name = "RethrowFuzzerSecurityIssueTest",
     srcs = [
         "src/main/java/com/example/RethrowFuzzerSecurityIssueTest.java",
@@ -44,14 +43,15 @@
     ],
     hook_classes = ["com.example.RethrowFuzzerSecurityIssueTestHooks"],
     target_class = "com.example.RethrowFuzzerSecurityIssueTest",
-=======
+)
+
+java_fuzz_target_test(
     name = "ExampleOutOfMemoryFuzzer",
     srcs = [
         "src/main/java/com/example/ExampleOutOfMemoryFuzzer.java",
     ],
     fuzzer_args = ["--jvm_args=-Xmx512m"],
     target_class = "com.example.ExampleOutOfMemoryFuzzer",
->>>>>>> ea121401
 )
 
 java_fuzz_target_test(
