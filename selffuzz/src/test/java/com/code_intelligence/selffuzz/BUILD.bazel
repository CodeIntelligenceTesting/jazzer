load("@contrib_rules_jvm//java:defs.bzl", "JUNIT5_DEPS", "java_junit5_test")

<<<<<<< HEAD
java_junit5_test(
    name = "FuzzTestCase",
    srcs = ["FuzzTestCase.java"],
    args = ["--experimental-mutator"],
    deps = JUNIT5_DEPS + [
        "helpers",
        "//selffuzz:jazzer_selffuzz",
        "//src/main/java/com/code_intelligence/jazzer/junit:fuzz_test",
        "//src/main/java/com/code_intelligence/jazzer/mutation/mutator/proto",
        "@maven//:org_junit_jupiter_junit_jupiter_api",
        "@maven//:org_junit_jupiter_junit_jupiter_params",
        "@com_google_protobuf_protobuf_java//jar",
    ],
)

=======
>>>>>>> 78dd3fd7
java_library(
    name = "helpers",
    srcs = ["Helpers.java"],
    visibility = ["//:__subpackages__"],
    deps = [
        "//selffuzz:jazzer_selffuzz",
        "@maven//:org_junit_jupiter_junit_jupiter_api",
    ],
)<|MERGE_RESOLUTION|>--- conflicted
+++ resolved
@@ -1,23 +1,5 @@
 load("@contrib_rules_jvm//java:defs.bzl", "JUNIT5_DEPS", "java_junit5_test")
 
-<<<<<<< HEAD
-java_junit5_test(
-    name = "FuzzTestCase",
-    srcs = ["FuzzTestCase.java"],
-    args = ["--experimental-mutator"],
-    deps = JUNIT5_DEPS + [
-        "helpers",
-        "//selffuzz:jazzer_selffuzz",
-        "//src/main/java/com/code_intelligence/jazzer/junit:fuzz_test",
-        "//src/main/java/com/code_intelligence/jazzer/mutation/mutator/proto",
-        "@maven//:org_junit_jupiter_junit_jupiter_api",
-        "@maven//:org_junit_jupiter_junit_jupiter_params",
-        "@com_google_protobuf_protobuf_java//jar",
-    ],
-)
-
-=======
->>>>>>> 78dd3fd7
 java_library(
     name = "helpers",
     srcs = ["Helpers.java"],
